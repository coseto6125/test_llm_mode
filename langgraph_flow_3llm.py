# complex_dialog_flow_perf.py

import asyncio
import csv
import json
import os
import platform
import uuid
from datetime import datetime
from pathlib import Path
from time import perf_counter, process_time
from typing import Any, Dict, List, Literal, NotRequired, TypedDict, Union

# 使用try-except避免Windows系統錯誤
try:
    import uvloop

    has_uvloop = True
except ImportError:
    has_uvloop = False

from dotenv import load_dotenv
from langchain_core.messages import AIMessage, HumanMessage, SystemMessage
from langchain_core.runnables import RunnableConfig, RunnableLambda
from langchain_openai import ChatOpenAI
from langgraph.graph import END, StateGraph
from loguru import logger
from pydantic import BaseModel, Field

# --- 配置與初始化 ---

# 配置日誌
logger.add(
    "complex_dialog_flow.log", rotation="10 MB", retention="7 days", level="DEBUG"
)

# 加載環境變數
load_dotenv()

# 檢查並設置 OpenAI API Key
api_key = os.getenv("OPENAI_API_KEY_QA")
if not api_key:
    logger.warning("OPENAI_API_KEY_QA 環境變數未設置，嘗試使用 OPENAI_API_KEY")
    api_key = os.getenv("OPENAI_API_KEY")
    if not api_key:
        logger.error("無法找到有效的 OpenAI API 金鑰")
        raise ValueError("No valid OpenAI API key found")

# 明確設置 OPENAI_API_KEY 環境變數
os.environ["OPENAI_API_KEY"] = api_key
logger.info("成功設置 OpenAI API 金鑰")

# 建立輸出目錄
output_dir = Path("dialog_outputs")
output_dir.mkdir(exist_ok=True)

# 性能計時數據儲存
perf_data = []

# --- 定義對話流程狀態 ---


class Message(BaseModel):
    """對話消息模型"""

    role: str  # 'user', 'agent1', 'agent2', 'evaluator'
    content: str
    timestamp: str = Field(default_factory=lambda: datetime.now().isoformat())


class DialogState(TypedDict):
    """對話狀態"""

    input_query: NotRequired[str]  # 用戶初始輸入
    history: NotRequired[List[Message]]  # 對話歷史
    current_turn: NotRequired[int]  # 當前對話輪次
    max_turns: NotRequired[int]  # 最大對話輪次
    agent1_response: NotRequired[str]  # Agent 1 的回應
    agent2_response: NotRequired[str]  # Agent 2 的回應
    evaluator_notes: NotRequired[str]  # 評估者的筆記
    final_output: NotRequired[str]  # 最終輸出
    dialog_id: NotRequired[str]  # 對話ID
    use_streaming: NotRequired[bool]  # 是否使用串流模式
    performance_metrics: NotRequired[Dict[str, Dict[str, float]]]  # 性能指標


# --- 自訂 OpenAI LLM Runnable ---


class OpenAIRunnable(BaseModel):
    """封裝 OpenAI LLM 的 Langchain Runnable"""

    model: str = "gpt-4.1-nano-2025-04-14"  # 使用的模型名稱
    temperature: float = 0.7  # 溫度參數
    stream: bool = True  # 是否使用串流模式
    system_prompt: str = "你是一個專業的AI助手。"
    agent_name: str = "agent"  # Agent 名稱標識
    max_tokens: int = 1000  # 最大生成token數

    class Config:
        arbitrary_types_allowed = True

    async def _invoke_openai(
        self, state: Dict[str, Any], config: RunnableConfig | None = None
    ) -> Dict[str, Any]:
        """異步調用 OpenAI API"""
        # 開始計時 - wall clock time
        start_perf = perf_counter()
        # CPU時間
        start_process = process_time()

        performance_metrics = state.get("performance_metrics", {})
        node_metrics = {"start_perf": start_perf, "start_process": start_process}

        try:
            # 準備消息歷史
            history = state.get("history", [])
            use_streaming = state.get("use_streaming", True)

            logger.debug(
                f"調用 {self.agent_name}，對話歷史長度: {len(history)}，串流模式: {use_streaming}"
            )

            # 將對話歷史轉換為 LangChain 消息格式
            messages = [SystemMessage(content=self.system_prompt)]

            for msg in history:
                if msg.role == "user":
                    messages.append(HumanMessage(content=msg.content))
                else:
                    messages.append(AIMessage(content=msg.content))

            # 如果歷史為空，添加一個基本問候
            if len(messages) == 1:  # 只有系統提示
                if "input_query" in state and state["input_query"]:
                    messages.append(HumanMessage(content=state["input_query"]))
                else:
                    messages.append(
                        HumanMessage(content="您好，請問有什麼可以幫助您的嗎？")
                    )

            # 初始化 ChatOpenAI
            llm = ChatOpenAI(
                model=self.model,
                temperature=self.temperature,
                streaming=use_streaming,
                api_key=api_key,
                max_tokens=self.max_tokens,
            )

            # 收集所有的輸出
            chunks = []
            full_content = ""

            # 標記API調用開始時間
            api_start_perf = perf_counter()
            api_start_process = process_time()
            node_metrics["api_start_perf"] = api_start_perf
            node_metrics["api_start_process"] = api_start_process

            # 開始處理
            if use_streaming:
                print(f"\n[{self.agent_name} 開始回應...]", flush=True)

                # 異步串流調用
                async for chunk in llm.astream(messages):
                    if chunk.content:
                        # 即時輸出
                        print(chunk.content, end="", flush=True)
                        chunks.append(chunk.content)

                # 構建完整回應
                full_content = "".join(chunks)
                print(f"\n[{self.agent_name} 回應完成]\n", flush=True)
            else:
                # 非串流模式
                print(f"\n[{self.agent_name} 處理中...]", flush=True)
                response = await llm.ainvoke(messages)
                full_content = response.content
                print(f"[{self.agent_name} 回應完成]\n", flush=True)

            # 標記API調用結束時間
            api_end_perf = perf_counter()
            api_end_process = process_time()
            node_metrics["api_end_perf"] = api_end_perf
            node_metrics["api_end_process"] = api_end_process
            node_metrics["api_duration_perf"] = api_end_perf - api_start_perf
            node_metrics["api_duration_process"] = api_end_process - api_start_process

            # 檢查回應是否為空
            if not full_content.strip():
                logger.warning(f"{self.agent_name} 回應為空，使用預設訊息")
                full_content = f"{self.agent_name} 未提供有效回應。"

            # 將回應添加到對話歷史
            new_message = Message(role=self.agent_name, content=full_content)
            updated_history = history + [new_message]

            # 節點執行結束時間
            end_perf = perf_counter()
            end_process = process_time()
            node_metrics["end_perf"] = end_perf
            node_metrics["end_process"] = end_process
            node_metrics["total_duration_perf"] = end_perf - start_perf
            node_metrics["total_duration_process"] = end_process - start_process

            # 性能數據
            performance_metrics[self.agent_name] = node_metrics

            # 記錄性能數據
            streaming_mode = "串流" if use_streaming else "非串流"
            perf_data.append(
                {
                    "節點": self.agent_name,
                    "模式": streaming_mode,
                    "wall_clock_time": node_metrics["total_duration_perf"],
                    "cpu_time": node_metrics["total_duration_process"],
                    "api_wall_clock_time": node_metrics["api_duration_perf"],
                    "api_cpu_time": node_metrics["api_duration_process"],
                    "時間戳": datetime.now().isoformat(),
                }
            )

            # 打印性能數據
            print(f"\n[{self.agent_name} 性能指標]")
            print(
                f"總執行時間 (wall clock): {node_metrics['total_duration_perf']:.4f}秒"
            )
            print(f"總 CPU 時間: {node_metrics['total_duration_process']:.4f}秒")
            print(
                f"API 調用時間 (wall clock): {node_metrics['api_duration_perf']:.4f}秒"
            )
            print(f"API 調用 CPU 時間: {node_metrics['api_duration_process']:.4f}秒")

            # 返回更新後的狀態
            return {
                f"{self.agent_name}_response": full_content,
                "history": updated_history,
                "performance_metrics": performance_metrics,
            }

        except Exception as e:
            logger.exception(f"{self.agent_name} 執行時發生錯誤\n{e}")

            # 節點執行結束時間（錯誤情況）
            end_perf = perf_counter()
            end_process = process_time()
            node_metrics["end_perf"] = end_perf
            node_metrics["end_process"] = end_process
            node_metrics["total_duration_perf"] = end_perf - start_perf
            node_metrics["total_duration_process"] = end_process - start_process
            node_metrics["error"] = str(e)

            performance_metrics[self.agent_name] = node_metrics

            # 返回錯誤訊息
            return {
                f"{self.agent_name}_response": f"很抱歉，處理您的請求時發生錯誤: {str(e)}",
                "error": str(e),
                "performance_metrics": performance_metrics,
            }

    def as_runnable(self) -> RunnableLambda:
        """將此類轉換為 RunnableLambda"""
        return RunnableLambda(self._invoke_openai)


# --- 對話流程節點 ---


async def initialize_dialog(state: Dict[str, Any]) -> Dict[str, Any]:
    """初始化對話"""
    # 開始計時
    start_perf = perf_counter()
    start_process = process_time()

    logger.info("初始化新對話")

    dialog_id = str(uuid.uuid4())
    current_time = datetime.now().isoformat()

    # 從輸入中提取用戶查詢和串流設置
    input_query = state.get("input_query", "您好，請問有什麼可以幫助您的嗎？")
    use_streaming = state.get("use_streaming", True)

    # 初始化用戶消息
    user_message = Message(role="user", content=input_query, timestamp=current_time)

    # 結束計時
    end_perf = perf_counter()
    end_process = process_time()

    # 性能指標
    performance_metrics = {
        "initialize": {
            "start_perf": start_perf,
            "start_process": start_process,
            "end_perf": end_perf,
            "end_process": end_process,
            "total_duration_perf": end_perf - start_perf,
            "total_duration_process": end_process - start_process,
        }
    }

    # 更新狀態
    return {
        "dialog_id": dialog_id,
        "history": [user_message],
        "current_turn": 1,
        "max_turns": 3,  # 設置最大對話輪次
        "use_streaming": use_streaming,
        "performance_metrics": performance_metrics,
    }


async def hotel_agent_node(state: Dict[str, Any]) -> Dict[str, Any]:
    """酒店預訂代理節點"""
    logger.info(f"執行酒店預訂代理，對話 ID: {state.get('dialog_id')}")

    # 創建酒店代理
    hotel_agent = OpenAIRunnable(
        model="gpt-4.1-nano-2025-04-14",
        temperature=0.3,
        stream=state.get("use_streaming", True),
        agent_name="hotel_agent",
        system_prompt="""你是一個專業的酒店預訂助手。
你的職責是協助客人了解酒店信息、提供房間建議、處理預訂請求，並回答與酒店相關的問題。
請保持專業、友善的態度，提供詳細而有用的回應。
如果客人詢問的問題超出你的知識範圍，請誠實告知並嘗試引導對話回到酒店預訂相關話題。

你可以提供的服務包括：
1. 酒店房型介紹和價格資訊
2. 預訂流程和政策說明
3. 酒店設施和服務說明
4. 入住和退房流程
5. 特殊要求處理

請記得遵循以下溝通原則：
- 使用禮貌、專業的語言
- 提供具體、實用的資訊
- 主動了解客人需求
- 適時提出建議
- 確認重要資訊""",
    )

    # 執行酒店代理
    result = await hotel_agent.as_runnable().ainvoke(state)
    logger.info(f"酒店預訂代理執行完成，對話 ID: {state.get('dialog_id')}")

    return result


async def travel_agent_node(state: Dict[str, Any]) -> Dict[str, Any]:
    """旅遊顧問代理節點"""
    logger.info(f"執行旅遊顧問代理，對話 ID: {state.get('dialog_id')}")

    # 創建旅遊代理
    travel_agent = OpenAIRunnable(
        model="gpt-4.1-nano-2025-04-14",
        temperature=0.5,
        stream=state.get("use_streaming", True),
        agent_name="travel_agent",
        system_prompt="""你是一個專業的旅遊顧問。
你的職責是協助客人規劃旅行，提供目的地建議、景點推薦、當地文化和習俗資訊、交通建議等。
請保持友善和專業的態度，提供詳細而有價值的旅遊建議。

你可以提供的服務包括：
1. 目的地推薦和介紹
2. 景點和活動建議
3. 當地美食和餐廳介紹
4. 交通和行程規劃建議
5. 旅行安全和健康提示
6. 當地文化和習俗資訊

請記得遵循以下溝通原則：
- 提供個性化的建議
- 考慮客人的偏好和需求
- 提供實用的旅行技巧
- 分享當地獨特體驗
- 幫助客人做出明智的旅行決策

如果客人詢問超出你知識範圍的問題，請誠實說明並引導對話回到旅遊相關話題。""",
    )

    # 執行旅遊代理
    result = await travel_agent.as_runnable().ainvoke(state)
    logger.info(f"旅遊顧問代理執行完成，對話 ID: {state.get('dialog_id')}")

    return result


async def evaluator_node(state: Dict[str, Any]) -> Dict[str, Any]:
    """評估者節點"""
    # 開始計時
    start_perf = perf_counter()
    start_process = process_time()

    node_metrics = {"start_perf": start_perf, "start_process": start_process}

    performance_metrics = state.get("performance_metrics", {})

    logger.info(f"執行評估者，對話 ID: {state.get('dialog_id')}")

    # 提取酒店代理和旅遊代理的回應
    hotel_response = state.get("hotel_agent_response", "")
    travel_response = state.get("travel_agent_response", "")

    # 構建輸入
    evaluation_input = f"""
酒店預訂代理回應:
{hotel_response}

旅遊顧問代理回應:
{travel_response}
"""

    # 創建評估者
    evaluator = OpenAIRunnable(
        model="gpt-4.1-nano-2025-04-14",
        temperature=0.3,
        stream=state.get("use_streaming", True),
        agent_name="evaluator",
        system_prompt="""你是一個專業的對話評估專家。
你的任務是評估兩個AI代理的回應，並提供以下分析：
1. 兩個代理各自的優點和不足
2. 哪個代理的回應更能滿足用戶需求及原因
3. 如何結合兩個代理的優點，提供最佳回應
4. 具體改進建議

請基於以下標準進行評估：
- 回應的相關性和針對性
- 資訊的準確性和完整性
- 語言表達的清晰度和專業性
- 對用戶需求的理解和滿足程度
- 整體服務體驗

請提供公正、客觀的評估，並給出具體的分析和建議。""",
    )

    # 更新狀態，添加評估輸入
    eval_state = {**state, "input_query": evaluation_input}

    # API調用開始時間
    api_start_perf = perf_counter()
    api_start_process = process_time()
    node_metrics["api_start_perf"] = api_start_perf
    node_metrics["api_start_process"] = api_start_process

    # 執行評估者
    result = await evaluator.as_runnable().ainvoke(eval_state)

    # 合併結果
    merged_result = {**result}

    # 如果原始性能指標存在，保留它們
    if "performance_metrics" in state:
        merged_result["performance_metrics"] = {
            **state["performance_metrics"],
            **result.get("performance_metrics", {}),
        }

    logger.info(f"評估者執行完成，對話 ID: {state.get('dialog_id')}")

    return merged_result


async def summarize_dialog(state: Dict[str, Any]) -> Dict[str, Any]:
    """總結對話並保存結果"""
    # 開始計時
    start_perf = perf_counter()
    start_process = process_time()

    logger.info(f"總結對話，對話 ID: {state.get('dialog_id')}")

    dialog_id = state.get("dialog_id", str(uuid.uuid4()))
    hotel_response = state.get("hotel_agent_response", "")
    travel_response = state.get("travel_agent_response", "")
    evaluator_response = state.get("evaluator_response", "")
    history = state.get("history", [])
    use_streaming = state.get("use_streaming", True)
    performance_metrics = state.get("performance_metrics", {})

    # 構建總結
    stream_mode = "串流模式" if use_streaming else "非串流模式"

    # 計算性能統計
    perf_stats = "\n===== 性能統計 =====\n"
    for node_name, metrics in performance_metrics.items():
        if node_name == "initialize":
            continue
        perf_stats += f"\n--- {node_name} ---\n"
        perf_stats += (
            f"總執行時間 (wall clock): {metrics.get('total_duration_perf', 0):.4f}秒\n"
        )
        perf_stats += f"總 CPU 時間: {metrics.get('total_duration_process', 0):.4f}秒\n"
        if "api_duration_perf" in metrics:
            perf_stats += f"API 調用時間 (wall clock): {metrics.get('api_duration_perf', 0):.4f}秒\n"
            perf_stats += (
                f"API 調用 CPU 時間: {metrics.get('api_duration_process', 0):.4f}秒\n"
            )

    summary = f"""
對話 ID: {dialog_id}
模式: {stream_mode}
時間: {datetime.now().isoformat()}

{perf_stats}

===== 對話歷史 =====
{json.dumps([msg.dict() for msg in history], ensure_ascii=False, indent=2)}

===== 酒店預訂代理回應 =====
{hotel_response}

===== 旅遊顧問代理回應 =====
{travel_response}

===== 評估者分析 =====
{evaluator_response}
"""

    # 保存對話結果
    output_file = output_dir / f"dialog_{dialog_id}_{stream_mode}.txt"
    with open(output_file, "w", encoding="utf-8") as f:
        f.write(summary)

    logger.info(f"對話結果已保存到: {output_file}")

    # 結束計時
    end_perf = perf_counter()
    end_process = process_time()

    # 更新性能指標
    performance_metrics["summarize"] = {
        "start_perf": start_perf,
        "start_process": start_process,
        "end_perf": end_perf,
        "end_process": end_process,
        "total_duration_perf": end_perf - start_perf,
        "total_duration_process": end_process - start_process,
    }

    # 更新整體性能指標
    overall_start = min(
        [
            metrics.get("start_perf", float("inf"))
            for metrics in performance_metrics.values()
        ]
    )
    overall_end = max(
        [metrics.get("end_perf", 0) for metrics in performance_metrics.values()]
    )
    overall_duration = overall_end - overall_start

    # 打印整體性能
    print("\n===== 整體性能 =====")
    print(f"總執行時間 (wall clock): {overall_duration:.4f}秒")
    print(f"模式: {stream_mode}")

    # 返回最終結果
    return {
        "final_output": f"對話已完成並保存到: {output_file}",
        "summary": summary,
        "performance_metrics": performance_metrics,
        "overall_duration": overall_duration,
    }


# --- 流程控制 ---


def should_continue_dialog(
    state: Dict[str, Any],
) -> Union[Literal["continue_dialog"], Literal["end_dialog"]]:
    """決定是否繼續對話"""
    current_turn = state.get("current_turn", 1)
    max_turns = state.get("max_turns", 3)

    if current_turn < max_turns:
        logger.info(f"繼續對話，當前輪次: {current_turn}/{max_turns}")
        return "continue_dialog"
    else:
        logger.info(f"結束對話，已達最大輪次: {current_turn}/{max_turns}")
        return "end_dialog"


def process_user_input(state: Dict[str, Any], user_input: str) -> Dict[str, Any]:
    """處理用戶輸入，更新對話狀態"""
    history = state.get("history", [])
    current_turn = state.get("current_turn", 1)

    # 創建新的用戶消息
    user_message = Message(role="user", content=user_input)

    # 更新歷史和輪次
    return {
        **state,
        "history": history + [user_message],
        "current_turn": current_turn + 1,
    }


# --- 構建對話流程圖 ---


def build_dialog_graph() -> StateGraph:
    """構建對話流程圖"""
    workflow = StateGraph(DialogState)

    # 添加節點
    workflow.add_node("initialize", initialize_dialog)
    workflow.add_node("hotel_agent", hotel_agent_node)
    workflow.add_node("travel_agent", travel_agent_node)
    workflow.add_node("evaluator", evaluator_node)
    workflow.add_node("summarize", summarize_dialog)

    # 設置入口
    workflow.set_entry_point("initialize")

    # 添加邊
    workflow.add_edge("initialize", "hotel_agent")
    workflow.add_edge("hotel_agent", "travel_agent")
    workflow.add_edge("travel_agent", "evaluator")
    workflow.add_edge("evaluator", "summarize")
    workflow.add_edge("summarize", END)

    # 編譯流程圖
    graph = workflow.compile()
    logger.info("對話流程圖構建完成")

    return graph


<<<<<<< HEAD
def build_graph() -> StateGraph:
    """構建 Langgraph 流程圖"""
    workflow = StateGraph(FlowState)

    # 使用串流模式
    raccoon_agent_2 = ChatOpenAI(model="gpt-4-1106-nano", temperature=0.7, streaming=True)
    raccoon_agent_3 = ChatOpenAI(model="gpt-4-1106-nano", temperature=0.7, streaming=True)
=======
# --- 主執行函數 ---
>>>>>>> 1f6b0a26


<<<<<<< HEAD
    llm_agent_2_node_partial = partial(llm_agent_node, agent_id=137, raccoon_runnable=raccoon_agent_2.as_runnable())
    llm_agent_3_node_partial = partial(llm_agent_node, agent_id=137, raccoon_runnable=raccoon_agent_3.as_runnable())
=======
async def run_dialog(user_query: str, use_streaming: bool = True) -> Dict[str, Any]:
    """執行對話流程"""
    # 全局計時開始
    global_start_perf = perf_counter()
    global_start_process = process_time()
>>>>>>> 1f6b0a26

    logger.info(f"開始執行對話流程，使用{'串流' if use_streaming else '非串流'}模式")
    print(f"\n===== 開始執行{'串流' if use_streaming else '非串流'}模式對話 =====")

    # 構建流程圖
    graph = build_dialog_graph()

    # 初始狀態
    initial_state: DialogState = {
        "input_query": user_query,
        "use_streaming": use_streaming,
    }

    logger.info(f"初始查詢: {user_query}")

    # 執行流程
    try:
        # 執行對話流程
        final_state = await graph.ainvoke(initial_state)
        logger.info("對話流程執行完畢")

        # 全局計時結束
        global_end_perf = perf_counter()
        global_end_process = process_time()
        total_perf_time = global_end_perf - global_start_perf
        total_process_time = global_end_process - global_start_process

        # 打印全局性能
        print("\n===== 全局性能 =====")
        print(f"總執行時間 (wall clock): {total_perf_time:.4f}秒")
        print(f"總 CPU 時間: {total_process_time:.4f}秒")

        # 記錄全局性能
        perf_data.append(
            {
                "節點": "全局",
                "模式": "串流" if use_streaming else "非串流",
                "wall_clock_time": total_perf_time,
                "cpu_time": total_process_time,
                "api_wall_clock_time": "N/A",
                "api_cpu_time": "N/A",
                "時間戳": datetime.now().isoformat(),
            }
        )

        # 保存性能數據到CSV
        save_performance_data()

        # 輸出摘要
        print("\n===== 對話摘要 =====")
        if "summary" in final_state:
            show_summary_highlights(final_state["summary"])

        return final_state

    except Exception as e:
        logger.exception(f"對話流程執行時發生錯誤: {e}")
        return {"error": str(e), "final_output": f"對話流程執行失敗: {str(e)}"}


def save_performance_data() -> None:
    """將性能數據儲存到CSV檔案"""
    if not perf_data:
        logger.warning("沒有性能數據可儲存")
        return

    # 建立檔案名稱
    csv_file = (
        output_dir
        / f"performance_metrics_{datetime.now().strftime('%Y%m%d_%H%M%S')}.csv"
    )

    # 定義欄位名稱
    fieldnames = [
        "節點",
        "模式",
        "wall_clock_time",
        "cpu_time",
        "api_wall_clock_time",
        "api_cpu_time",
        "時間戳",
    ]

    try:
        # 寫入CSV檔案
        with open(csv_file, "w", newline="", encoding="utf-8") as f:
            writer = csv.DictWriter(f, fieldnames=fieldnames)
            writer.writeheader()
            for data in perf_data:
                writer.writerow(data)

        logger.info(f"性能數據已儲存到: {csv_file}")
        print(f"\n性能數據已儲存到: {csv_file}")
    except Exception as e:
        logger.exception(f"儲存性能數據時發生錯誤: {e}")
        print(f"儲存性能數據時發生錯誤: {e}")


def show_summary_highlights(summary: str) -> None:
    """顯示對話摘要的重點部分"""
    lines = summary.strip().split("\n")

    # 找出性能統計部分
    perf_stats_start = -1
    perf_stats_end = -1

    for i, line in enumerate(lines):
        if "===== 性能統計 =====" in line:
            perf_stats_start = i
        elif perf_stats_start != -1 and "===== 對話歷史 =====" in line:
            perf_stats_end = i
            break

    # 顯示頭部資訊 (前10行)
    print("--- 對話摘要開頭 ---")
    for i in range(min(10, len(lines))):
        print(lines[i])

    # 顯示性能統計部分
    if perf_stats_start != -1 and perf_stats_end != -1:
        print("\n--- 性能統計 ---")
        for i in range(perf_stats_start, perf_stats_end):
            print(lines[i])

    print("\n(完整對話摘要已儲存到檔案)")


# 如果是直接執行此檔案（非導入）
if __name__ == "__main__":
    # 為 Windows 系統設置合適的事件循環政策
    if platform.system() == "Windows":
        logger.info("在 Windows 上設置 WindowsSelectorEventLoopPolicy")
        asyncio.set_event_loop_policy(asyncio.WindowsSelectorEventLoopPolicy())
    # 在非 Windows 系統上使用 uvloop (如果可用)
    elif has_uvloop:
        try:
            uvloop.install()
            logger.info("使用 uvloop 加速異步操作")
        except Exception as e:
            logger.warning(f"無法安裝 uvloop: {e}")
    else:
        logger.info("使用標準事件循環")

    # 執行對話流程測試
    test_query = "你好，我計劃去台北旅行，並且需要預訂酒店，有什麼推薦嗎？"

    # 先執行串流模式
    asyncio.run(run_dialog(test_query, use_streaming=True))

    # 然後執行非串流模式
    asyncio.run(run_dialog(test_query, use_streaming=False))<|MERGE_RESOLUTION|>--- conflicted
+++ resolved
@@ -9,7 +9,7 @@
 from datetime import datetime
 from pathlib import Path
 from time import perf_counter, process_time
-from typing import Any, Dict, List, Literal, NotRequired, TypedDict, Union
+from typing import Any, Dict, List, NotRequired, TypedDict
 
 # 使用try-except避免Windows系統錯誤
 try:
@@ -569,60 +569,51 @@
 # --- 流程控制 ---
 
 
-def should_continue_dialog(
-    state: Dict[str, Any],
-) -> Union[Literal["continue_dialog"], Literal["end_dialog"]]:
-    """決定是否繼續對話"""
-    current_turn = state.get("current_turn", 1)
-    max_turns = state.get("max_turns", 3)
-
-    if current_turn < max_turns:
-        logger.info(f"繼續對話，當前輪次: {current_turn}/{max_turns}")
-        return "continue_dialog"
-    else:
-        logger.info(f"結束對話，已達最大輪次: {current_turn}/{max_turns}")
-        return "end_dialog"
-
-
-def process_user_input(state: Dict[str, Any], user_input: str) -> Dict[str, Any]:
-    """處理用戶輸入，更新對話狀態"""
-    history = state.get("history", [])
-    current_turn = state.get("current_turn", 1)
-
-    # 創建新的用戶消息
-    user_message = Message(role="user", content=user_input)
-
-    # 更新歷史和輪次
-    return {
-        **state,
-        "history": history + [user_message],
-        "current_turn": current_turn + 1,
-    }
-
-
-# --- 構建對話流程圖 ---
-
-
-def build_dialog_graph() -> StateGraph:
-    """構建對話流程圖"""
-    workflow = StateGraph(DialogState)
-
-    # 添加節點
-    workflow.add_node("initialize", initialize_dialog)
-    workflow.add_node("hotel_agent", hotel_agent_node)
-    workflow.add_node("travel_agent", travel_agent_node)
-    workflow.add_node("evaluator", evaluator_node)
-    workflow.add_node("summarize", summarize_dialog)
-
-    # 設置入口
-    workflow.set_entry_point("initialize")
-
-    # 添加邊
-    workflow.add_edge("initialize", "hotel_agent")
-    workflow.add_edge("hotel_agent", "travel_agent")
-    workflow.add_edge("travel_agent", "evaluator")
-    workflow.add_edge("evaluator", "summarize")
-    workflow.add_edge("summarize", END)
+def build_graph() -> StateGraph:
+    """構建 Langgraph 流程圖"""
+    workflow = StateGraph(FlowState)
+
+    # 使用串流模式
+    raccoon_agent_2 = ChatOpenAI(
+        model="gpt-4-1106-nano", temperature=0.7, streaming=True
+    )
+    raccoon_agent_3 = ChatOpenAI(
+        model="gpt-4-1106-nano", temperature=0.7, streaming=True
+    )
+
+    # 偏函數應用，將 agent_id 和 runnable 綁定到節點函數
+    # 使用 functools.partial 替代 lambda 以提高效能 (雖然此處差異不大)
+    from functools import partial
+
+    llm_agent_2_node_partial = partial(
+        llm_agent_node, agent_id=137, raccoon_runnable=raccoon_agent_2.as_runnable()
+    )
+    llm_agent_3_node_partial = partial(
+        llm_agent_node, agent_id=137, raccoon_runnable=raccoon_agent_3.as_runnable()
+    )
+
+    workflow.add_node("llm_agent_2", llm_agent_2_node_partial)
+    workflow.add_node("llm_agent_3", llm_agent_3_node_partial)
+    workflow.add_node("aggregator", aggregator_node)
+    workflow.add_node("final_llm", final_llm_node)
+
+    # 設置一個虛擬的起始分支節點，確保並行執行
+    def start_branch(state: FlowState):
+        # 這個節點不做任何事，只是為了觸發後續的並行分支
+        logger.info("流程開始，準備分支到 LLM Agent 2 和 3")
+        return {}  # 返回空字典，不修改狀態
+
+    workflow.add_node("start_branch", start_branch)
+    workflow.set_entry_point("start_branch")
+    workflow.add_edge("start_branch", "llm_agent_2")
+    workflow.add_edge("start_branch", "llm_agent_3")
+
+    # 添加聚合和最終節點的邊
+    workflow.add_edge("llm_agent_3", "aggregator")  # Agent 3 完成後也到 aggregator
+    workflow.add_edge("aggregator", "final_llm")
+
+    # 添加結束點
+    workflow.add_edge("final_llm", END)
 
     # 編譯流程圖
     graph = workflow.compile()
@@ -631,29 +622,14 @@
     return graph
 
 
-<<<<<<< HEAD
-def build_graph() -> StateGraph:
-    """構建 Langgraph 流程圖"""
-    workflow = StateGraph(FlowState)
-
-    # 使用串流模式
-    raccoon_agent_2 = ChatOpenAI(model="gpt-4-1106-nano", temperature=0.7, streaming=True)
-    raccoon_agent_3 = ChatOpenAI(model="gpt-4-1106-nano", temperature=0.7, streaming=True)
-=======
 # --- 主執行函數 ---
->>>>>>> 1f6b0a26
-
-
-<<<<<<< HEAD
-    llm_agent_2_node_partial = partial(llm_agent_node, agent_id=137, raccoon_runnable=raccoon_agent_2.as_runnable())
-    llm_agent_3_node_partial = partial(llm_agent_node, agent_id=137, raccoon_runnable=raccoon_agent_3.as_runnable())
-=======
+
+
 async def run_dialog(user_query: str, use_streaming: bool = True) -> Dict[str, Any]:
     """執行對話流程"""
     # 全局計時開始
     global_start_perf = perf_counter()
     global_start_process = process_time()
->>>>>>> 1f6b0a26
 
     logger.info(f"開始執行對話流程，使用{'串流' if use_streaming else '非串流'}模式")
     print(f"\n===== 開始執行{'串流' if use_streaming else '非串流'}模式對話 =====")
